--- conflicted
+++ resolved
@@ -71,20 +71,7 @@
   return sha256Async(stream)
 }
 
-<<<<<<< HEAD
-async function fetchProofSerialization (url) {
-  const response = await fetch(url)
-  if (response.status == 404) {
-    throw new Error(`Requested proof "${url}" hasn't been posted to tzstamp server or has expired`)
-  } else if (response.status == 202) {
-    throw new Error(`Requested proof "${url}" will be posted with the next merkle root`)
-  }
-}
-
 function rootFormat (merkleRoot) { // eslint-disable-line no-unused-vars
-=======
-function rootFormat (merkleRoot) {
->>>>>>> de434385
   const hexHash = Hex.stringify(merkleRoot)
   switch (argv.rootFormat) {
     case 'hex':
